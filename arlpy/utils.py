--- conflicted
+++ resolved
@@ -10,12 +10,8 @@
 
 """Common utility functions."""
 
-<<<<<<< HEAD
 import numpy as _np
-=======
 import sys as _sys
-from numpy import log10 as _log10, power as _power
->>>>>>> ee1dade0
 
 def mag2db(x):
     """Convert magnitude quantity to dB."""
@@ -31,7 +27,6 @@
 
 def db2pow(x):
     """Convert dB quantity to power."""
-<<<<<<< HEAD
     return _np.power(10, x/10.0)
 
 def linspace2d(start0, stop0, num0, start1, stop1, num1):
@@ -83,8 +78,6 @@
     y = _np.linspace(start1, stop1, num1, dtype=_np.float)
     z = _np.linspace(start2, stop2, num2, dtype=_np.float)
     return _np.array(_np.meshgrid(x, y, z)).T.reshape(-1, 3)
-=======
-    return _power(10, x/10.0)
 
 def progress(n, width=50):
     """Display progress bar for long running operations.
@@ -108,5 +101,4 @@
             if c == width:
                 _sys.stdout.write('\n')
             _sys.stdout.flush()
-        yield j
->>>>>>> ee1dade0
+        yield j